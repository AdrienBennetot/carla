## Latest changes

<<<<<<< HEAD
  * Updated the Python API to enable the user to acquire a traffic light's pole index and all traffic lights in it's group
  * Updated the Python API to enable the retrieval of a vehicle's speed limit and impacting traffic light
  * Added functionality to the Python API to the allow control over traffic lights
=======
  * Fixed global route planner to handle round about turns and made the code consistent with local planner
  * Basic agent integrated with global router
  * Fixed local planner to avoid premature route pruning at path overlaps
>>>>>>> 40928db8
  * Upgraded to Unreal Engine 4.21
  * Upgraded Boost to 1.69.0
  * Added point transformation functionality for LibCarla and PythonAPI
  * Added "sensor_tick" attribute to sensors (cameras and lidars) to specify the capture rate in seconds
  * Added Export/Import map tools
  * Added "get_forward_vector()" to rotation and transform, retrieves the unit vector on the rotation's X-axis
  * Added support for Deepin in PythonAPI's setup.py
  * Added support for spawning and controlling walkers (pedestrians)
  * Renamed vehicle.get_vehicle_control() to vehicle.get_control() to be consistent with walkers
  * Remove crash reporter from packaged build
  * Added sensor for detecting obstacles
  * Added a few methods to manage an actor:
    - set_velocity: for setting the linear velocity
    - set_angular_velocity: for setting the angular velocity
    - get_angular_velocity: for getting the angular velocity
    - add_impulse: for applying an impulse (in world axis)
  * Added support for gnss_sensor
  * Fixed autopilot direction not properly initialized that interfered with the initial raycast direction
  * Fixed TCP accept error, too many open files while creating and destroying a lot of sensors
  * Fixed lost error messages in client-side, now when a request fails it reports the reason
  * Improved simulator fatal error handling, now uses UE4 fatal error system
  * Fixed crash when an actor was destroyed but not de-registered, e.g. falling out of world bounds
  * LibCarla server pipeline now compiles with exceptions disabled for better performance and compatibility with UE4
  * OpenDriveActor has been rewritten using the Waypoint API, this has fixed some bugs
  * Updated BasicAgent to allow setting target_speed and handle US-style traffic lights properly

## CARLA 0.9.2

  * Updated ROS bridge for CARLA 0.9.X (moved to its own repository)
  * Added Python API "agents" extension, includes
    - Global route planner based on the Waypoints API (compatible with OpenDrive)
    - BasicAgent: new client agent that can drive to a given coordinate of the map using the waypoint API and PID controllers, attending to other vehicles and traffic lights
    - RoamingAgent: new client agent that can drive at different speeds following waypoints based on PID controllers, attending to other vehicles and traffic lights
    - LocalPlanner functionality to navigate waypoints using PID controllers
    - LateralControl and LongitudinalControl PIDs
  * Added support for manual gear shifting
  * Added "role_name" attribute to actors to easily identify the "hero" vehicle
  * Changed traffic lights in Town03 to American style
  * Added new junction types with only stop signs
  * Updates to documentation and tutorials
  * Simulator now starts by default in windowed mode
  * CMake version required downgraded to 3.5 for better compatibility
  * Fixed waypoints height were all placed at zero height
  * Fixed actors in world.get_actors() missing parent actor
  * Fixed some vehicles losing their wheels after calling set_simulate_physics
  * Fixed bounding box of Lincoln MkZ
  * Several fixes and improvements to OpenDriveActor

## CARLA 0.9.1

  * New town: Town03
    - Created with Vector Zero's RoadRunner (including OpenDrive information of the road layout)
    - Bigger and more diverse
    - More road variety: multiple lanes and lane markings, curves at different angles, roundabout, elevation, tunnel
  * Lots of improvements to the Python API
    - Support for Python 3
    - Support for retrieving and changing lighting and weather conditions
    - Migrated Lidar sensor
    - Migrated image converter methods: Depth, LogarithmicDepth, and CityScapesPalette
    - Migrated IO methods for sensor data, "save_to_disk" available for PNG, JPEG, TIFF, and PLY
    - Added support for requesting the list of all the actors alive in the current world, `world.get_actors()`
    - `world.get_actors()` returns an `ActorList` object with `filter` functionality and lazy initialization of actors
    - Added collision event sensor, "sensor.other.collision", that triggers a callback on each collision to the actor it is attached to
    - Added lane detector sensor, "sensor.other.lane_detector", that detects lane invasion events
    - Added `carla.Map` and `carla.Waypoint` classes for querying info about the road layout
      - Added methods for converting and saving the map as OpenDrive format
      - Added `map.get_spawn_points()` to retrieve the recommended spawn points for vehicles
      - Added `map.get_waypoint(location)` to query the nearest waypoint
      - Added `map.generate_waypoints(distance)` to generate waypoints all over the map at an approximated distance
      - Added `map.get_topology()` for getting a list the tuples of waypoints that define the edges of the road graph
      - Added `waypoint.next(distance)` to retrieve the list of the waypoints at a distance that can be driven from this waypoint
    - Added `parent` attributes to actors, not None if the actor is attached to another actor
    - Added `semantic_tags` to actors containing the list of tags of all of its components
    - Added methods for retrieving velocity and acceleration of actors
    - Added function to enable/disable simulating physics on an actor, `actor.set_simulate_physics(enabled=True)`
    - Added bounding boxes to vehicles, `vehicle.bounding_box` property
    - Exposed last control applied to vehicles, `vehicle.get_vehicle_control()`
    - Added a "tick" message containing info of all the actors in the scene
      - Executed in the background and cached
      - Added `world.wait_for_tick()` for blocking the current thread until a "tick" message is received
      - Added `world.on_tick(callback)` for executing a callback asynchronously each time a "tick" message is received
      - These methods return/pass a `carla.Timestamp` object containing, frame count, delta time of last tick, global simulation time, and OS timestamp
      - Methods retrieving actor's info, e.g. `actor.get_transform()`, don't need to connect with the simulator, which makes these calls quite cheap
    - Allow drawing debug shapes from Python: points, lines, arrows, boxes, and strings (`world.debug.draw_*`)
    - Added id (id of current episode) and map name to `carla.World`
    - Exposed traffic lights and signs as actors. Traffic lights have a specialized actor class that has the traffic light state (red, green, yellow) as property
    - Added methods for accessing and modifying individual items in `carla.Image` (pixels) and `carla.LidarMeasurement` (locations)
    - Added `carla.Vector3D` for (x, y, z) objects that are not a `carla.Location`
    - Removed `client.ping()`, `client.get_server_version()` accomplishes the same
    - Renamed `contains_X()` methods to `has_X()`
    - Changed `client.set_timeout(seconds)` to use seconds (float) instead of milliseconds
    - Allow iterating attributes of an Actor's Blueprint
    - Fixed wildcard filtering issues, now "vehicle.*" or "*bmw*" patterns work too
    - Fixed `actor.set_transform()` broken for attached actors
  * More Python example scripts and improved the present ones
    - Now all the scripts use the list of recommended spawn points for each map
    - Renamed "example.py" to "tutorial.py", and updated it with latest changes in API
    - Added timeout to the examples
    - "manual_control.py" performance has been improved while having more measurements
    - "manual_control.py" now has options to change camera type and position
    - "manual_control.py" now has options to iterate weather presets
    - "manual_control.py" now has a fancier HUD with lots of info, and F1 key binding to remove it
    - Added "dynamic_weather.py" to change the weather in real-time (the one used in the video)
    - Added "spawn_npc.py" to quickly add a lot of NPC vehicles to the simulator
    - Added "spawn_npc.py --safe" to only add non-problematic vehicles
    - "vehicle_gallery.py" also got some small fixes
  * Asset and content improvements
    - New vehicle: Lincoln MKZ 2017
    - Refactored weather system, parametrized to make it easier to use
    - Improved control of bikes and motorbikes, still not perfect but causes less accidents
    - Added building block generator system
    - Misc city assets: New building, tunnel columns, rail-road bridges, new textures, new urban props
    - Adjusted vehicle physics and center of mass
    - Adjusted the maximum distance culling for foliage
    - Adjusted pedestrian animations and scale issues (not yet available with new API though)
    - Improved map building blueprints, spline based asset repeaters, and wall building tools
    - Replaced uses of Unreal's Foliage system with standard static meshes to work around a visual bug in Linux systems
    - Fixed filenames too long when packing the project on Windows
    - Fixed "SplineMeshRepeater" loses its collider mesh from time to time
    - Standardized asset nomenclature
  * New system for road information based on OpenDrive format
    - Added new map classes for querying info about the road layout and topology
    - Added methods for finding closest point on the road
    - Added methods for generating and iterating waypoints based on the road layout
    - Added OpenDrive parser to convert OpenDrive files to our map data structures
  * Other miscellaneous improvements and fixes
    - Fixed single channel Lidar crash (by @cwecht)
    - Fixed command-line argument `-carla-settings` fails to load absolute paths (by @harlowja)
    - Added an option to command-line to change quality level when launching the simulator, `-quality-level=Low`
    - Added ROS bridge odometry message (by @ShepelIlya)
    - New lens distortion shader, sadly not yet integrated with our cameras :(
    - New Docker tutorial
    - Disabled texture streaming to avoid issue of textures not loading in scene captures
    - Adjusted scene capture camera gamma to 2.4
    - Fixed leaking objects in simulation when despawning a vehicle. Now Pawn's controller is destroyed too if necessary when destroying an Actor
    - Fixed overflow on platform time-stamp, now it uses `double`
    - Upgraded @rpclib to fix crash when client exits too fast (rpclib/PR#167)
    - Moved "PythonClient" inside deprecated folder to avoid confusion
    - Refactored sensor related code
      - New plugin system for sensors that simplifies adding sensors, mini-tutorial at #830
      - Compile-time dispatcher for sensors and serializers
  * Improvements to the streaming library
    - Added multi-streams for streaming simultaneously to multiple clients (used by the "tick" message)
    - Messages re-use allocated memory when possible
    - Allows unsubscribing from a stream
    - Fixed client receives interleaved sensor messages, some messages can be discarded if connection is too slow though
    - Fixed streaming client fails to connect in Windows
    - Fixed streaming client keeps trying to reconnect after destroying a sensor
  * Refactored client C++ API
    - Python GIL is released whenever possible to avoid blocking
    - Fixed deadlock when closing the simulator while a client is connected
    - Fixed crash on simulator shutdown if a client has connected at some point
    - Set methods are now sent async which greatly improves performance in the client-side
    - Vehicle control is cached and not sent if haven't changed
    - Suppressed exceptions in destructors
  * Other development improvements
    - Improved Linux Makefile, fine-grained targets to reduce compilation times in development
    - Workaround for "setup.py" to link against "libcarla_client.a" again (Linux only)
    - Added support for ".gtest" file, each line of this file is passed to GTest executables as arguments when running `make check` targets
    - Python eggs are also archived on Jenkins to easily get them without downloading the full package
    - Added uncrustify config file for formatting UE4 C++ code

## CARLA 0.9.0

  * Upgraded to Unreal Engine 4.19
  * Redesign of the networking architecture
    - Allows any number of clients to connect simultaneously
    - Now is possible to add and remove at any time any vehicle or camera
    - Now is possible to control any vehicle or camera
    - Now is possible to place cameras anywhere
    - Reduced to two ports instead of three
    - First port uses an RPC protocol based on [rpclib](http://rpclib.net/)
    - Second port is for the streaming of the sensor data
  * Redesign of the Python API
    - Actors and sensors are now exposed in the API and can be independently controlled
    - The Python module is built in C++, with significant performance gain in some operations
    - Many functionality haven't been ported yet, so expect a lot of things missing
  * Redesign of the build system to accommodate the changes in dependencies
    - Everything can be done now with the Makefile
    - For the moment only Linux is supported, sorry
  * Massive clean up of all unused assets
  * Some aesthetic fixes to the vehicles

## CARLA 0.8.4

  * Community contribution: ROS bridge by @laurent-george
  * New vehicle: Tesla Model 3
  * Added an option to _"CarlaSettings.ini"_ to disable bikes and motorbikes
  * Fixed missing collision of vehicles introduced in 0.8.3
  * Improved stability of bikes and motorbikes
  * Improved autopilot turning behaviour at intersections, now using front wheels positions as reference
  * Temporarily removed Kawasaki Ninja motorbikes because the model was having some stability issues

## CARLA 0.8.3

  * Added two-wheeled vehicles, 3 bicycles and 4 motorbikes
  * Several art optimizations (CARLA is now about 10% faster)
    - Improved the performance of vegetation assets, adjusted LOD and culling distance, set billboards where possible
    - Drastically reduced the number of polygons of the landscape while keeping the original shape
    - Removed some high-cost unnecessary assets
    - Remodelled Mustang and NissanMicra, now with less polygons and materials, better textures and LOD
    - Remodelled building SM_TerracedHouse_01, now with more polygons but less materials and better textures
  * CARLA releases include now a Dockerfile for building docker images
  * Change in HUD: replace "FPS" by "Simulation Step"
  * The current map name is now included in the scene description message sent to the client
  * Adapted "manual_control.py" and "view_start_positions.py" to use the map name sent by the simulator
  * Improved the vehicle spawning algorithm, now it tries to spawn as much cars as possible even if there are not enough spawn points
  * "Setup.sh" is now faster and accepts an argument to run multiple jobs in parallel
  * Fixed foliage distance culling using wrong distance in "Low Mode"
  * Fixed NissanMicra slightly turning left when driving straight

## CARLA 0.8.2

  * Revamped driving benchmark
    - Changed name from benchmark to driving benchmark
    - Fully Redesigned the architecture of the module
    - Added a lot more documentation
    - Now you can stop and resume the benchmarks you run
  * Rolled back vehicle's location to the pivot of the mesh instead of the center of the bounding box
  * Added relative transform of the vehicle's bounding box to the measurements, player and non-players
  * Added "frame number" to each sensor measurement so it is possible to sync all the measurements based on the frame they are produced
  * Improved vehicle spawner to better handle spawning failures
  * Walkers use now a closer angle to detect vehicles, so they don't stop moving if a car passes nearby
  * Fixed lighting artefact causing the road to change its brightness depending on the distance to the camera
  * Fixed captured images overexposed in Low mode
  * Fixed illegal character in asset name
  * Fixed editing sun azimuth angle in CarlaWeadther.ini had no effect
  * Fixed crash when using a non-standard image size in DirectX (Windows)
  * Fixed issue with using multiple "SceneCaptureToDiskCamera"

## CARLA 0.8.1

  * New Python example for visualizing the player start positions
  * Fixed box extent of non-player agents was sent in centimeters instead of meters
  * Fixed speed limits were sent in km/h instead of m/s
  * Fixed issue in Volkswagen T2 wheels causing it to overturn

## CARLA 0.8.0

  * Upgraded to Unreal Engine 4.18
  * Created our own pedestrian 3D models free to use and distribute
  * Removed Epic's Automotive Materials dependencies
  * 360 Lidars support (similar to Velodyne HDL-32E or VLP-16) thanks to Anton Pechenko (Yandex)
    - Ray-cast based
    - Configurable settings
    - Added methods to save points to disk as PLY file
  * Added quality level settings
    - Low: low quality graphics, about 3 times faster with one camera
    - Epic: best quality (as before)
  * Measurements now use SI units
    - Locations:    m
    - Speed:        m/s
    - Acceleration: m/s^2
    - Collisions:   kg*m/s
    - Angles:       degrees
  * Added API methods to convert depth images to a point cloud
    - New method "image_converter.depth_to_local_point_cloud"
    - A supplementary image can be passed to attach colors to the points
    - New client example generates a point cloud in world coordinates
    - Added Transform class to Python API
  * Performance optimizations
    - Significant speed improvements in both Epic and Low modes
    - Fixed materials and improved shaders for roads, architecture, sidewalks, foliage, landscapes, cars, walkers, reflections, water
    - Execution of a set of Project and Engine parameters to improve performance (quality, vsync, AO, occlusion)
    - Generation of the road pieces using static meshes and actors instead of a single actor with instanced meshes
      - Improved performance since now is able to apply occlusion and draw distance
    - Images are captured asynchronously in the render thread
      - In asynchronous mode, images may arrive up to two frames later
      - In synchronous mode, game thread is blocked until images are ready
    - Blueprint code optimizations for vehicles, walkers, and splines
    - Added a way to configure different quality levels with culling distance and materials configuration
  * Refactored sensor related code to ease adding new sensors in the future
  * Added vehicle box extent to player measurements
  * Removed the player from the list of non-player agents
  * Adjusted bounding boxes to vehicles' height
  * Changed vehicles' center to match bounding box
  * Added autopilot mode to manual_control.py
  * Added quality level options to manual_control.py and client_example.py
  * Replaced background landscape and trees by a matte painting
  * Fixed road map generated some meshes twice
  * Small improvements to Windows support
    - Fixed issues with the Makefile
    - Fixed asset names too long or containing special characters

## CARLA 0.7.1

  * New Python API module: Benchmark
    - Defines a set of tasks and conditions to test a certain agent
    - Contains a starting benchmark, CoRL2017
    - Contains Agent Class: Interface for benchmarking AIs
  * New Python API module: Basic Planner (Temporary Hack)
    - Provide routes for the agent
    - Contains AStar module to find the shortest route
  * Other Python API improvements
    - Converter class to convert between Unreal world and map units
    - Metrics module to summarize benchmark results
  * Send vehicle's roll, pitch, and yaw to client (orientation is now deprecated)
  * New RoutePlanner class for assigning fixed routes to autopilot (IntersectionEntrance has been removed)
  * Create a random engine for each vehicle, which greatly improves repeatability
  * Add option to skip content download in Setup.sh
  * Few small fixes to the city assets

## CARLA 0.7.0

  * New Python client API
    - Cleaner and more robust
    - Compatible with Python 2 and 3
    - Improved exception handling
    - Improved examples
    - Included methods for parsing the images
    - Better documentation
    - Protocol: renamed "ai_control" to "autopilot_control"
    - Merged testing client
    - Added the maps for both cities, the client can now access the car position within the lane
  * Make CARLA start without client by default
  * Added wind effect to some trees and plants
  * Improvements to the existing weather presets
  * Build script: skip content download if up-to-date

## CARLA 0.6.0

  * Included Unreal project and reorganised folders
  * Enabled semantic segmentation by default
  * Added Felipe's Python client
  * New build system (Linux only)
  * Few fixes to city assets

## CARLA 0.5.4

  * Added command-line parameter -carla-no-hud
  * Remove override gamma from weather settings
  * Fixed issue road map generation hangs cooking command
  * Organise Python client and make sample script
  * Rename maps
    - CARLA_ORIGIN_0 --> Town02
    - CARLA_ORIGIN_1 --> Town01
  * Fixed Carla-Cola machine falling at begin play

## CARLA 0.5.3

  * Fixed issues with weather
  * Fixed missing building

## CARLA 0.5.2

  * Autopilot mode has been removed, now server sends AI control together with measurements every frame
  * State and position of traffic lights and signs are now included in the measurements too
  * Added a python console client
  * Fixed crash when client sends an invalid player start
  * Fixed some issues with the dynamic weather not looking as it used to do
  * Fixed some collision boxes missing

## CARLA 0.5.1

  * Fixed issue server was destroyed on every reset, closing the connection
  * Fixed issue agent servers connect too late
  * Improvements to the python client
  * Added python client test suite for testing the release
  * Added image converter
  * Fixed missing floor on CARLA_ORIGIN_0
  * Changed sidewalk texture
  * Improvements on the physics of some vehicles
  * More props and decals added to the cities

## CARLA 0.5.0

  * Upgraded to Unreal Engine 4.17
    - Fixes memory leaks
    - Fixes crashes with C++ std classes
  * Redesigned CarlaServer
    - Faster, avoids unnecessary copies
    - Sends images as raw data (no compression)
    - Supports synchronous and asynchronous mode
    - Networking operation have a time-out
    - Synchronous methods have a time-out
    - Pure C interface for better compatibility
    - Unit tests with GoogleTest
  * New server-client protocol
    - Upgraded to proto3
    - Supports repeated fields
    - Optionally send information about all dynamic agents in the scene
    - Now sends transforms instead of locations only
    - Autopilot mode added to control
  * New build system to avoid linkage issues
  * Added autopilot mode
  * Added an on-board camera to the car
  * Added traffic lights and speed limit to player state
  * Added player pawn selection to config file
  * Improved blueprint interface of the C++ classes
  * Some performance improvements to vehicle controllers
  * Fix issues with depth material in Windows
  * Fix issues with random engine not being available for vehicles
  * Fixed issue that compiling a release hang when saving the road map
  * Added more content; 7 vehicles, 30 pedestrians, many decals and props
  * Randomized pedestrian clothing
  * Many improvements and fixes to the city levels and assets
  * Added sub-surface scattering to vegetation
  * Added key binding to change weather during play
  * Added key binding to toggle autopilot mode
  * Added a second camera to the player

## CARLA 0.4.6

  * Add weather presets specific for each level
  * Some map fixes, adjust weather presets specific for each level
  * Fixed regression that some walkers may go at extremely slow and fast speeds

## CARLA 0.4.5

  * Add random seeds to config file
  * Improve logging
  * Removed rotation of map CARLA_ORIGIN_1

## CARLA 0.4.4

  * Fixed regression walkers despawning when stopping after seeing a car
  * Changed, collision is only registered if player moves faster than 1 km/h
  * Fixed issue walkers resume movement after sensing nothing, but the car is still there sometimes
  * Few improvements to the city assets

## CARLA 0.4.3

  * Fixed issue with reward, intersect other lane wasn't sent to the client
  * Improvements to the AI of other vehicles, and how they detect pedestrians
  * Improvements to the AI of the pedestrians, trying to avoid slightly better the cars
  * Made roads collision channel WorldStatic
  * Tune several vehicles' physics and engine
  * Fixed issue with vehicles bouncing back after hitting a pedestrian
  * Add bigger box to pedestrians to avoid accidents
  * Make vehicles spawn in order instead of randomly

## CARLA 0.4.2

  * Fixed issues with the server-client protocol
  * More improvements to the AI of other vehicles, now they barely crash
  * Improved the physics of some vehicles
  * Tweak the city for better AI of other vehicles

## CARLA 0.4.1

  * Improved AI of other vehicles, still needs some adjustment, but now they crash much less
  * Fixed wrong semantic segmentation label of the poles of traffic lights and signs
  * Added randomized vehicle license plates
  * Few improvements to the city assets

## CARLA 0.4.0

  * Made vehicle input more realistic, now reverse and brake use different input
  * Changed server-client protocol
    - CarlaSettings.ini is sent for every new episode
    - Control is extended with brake, reverse and handbrake
  * Set a clearer hierarchy for loading settings files
  * Made camera post-process settings able to change depending on the weather
  * Added basic functionality for NPC vehicles
  * Some improvements to the walker spawner
  * Generate road map metadata on save
  * Added command-line switch -carla-no-networking
  * Improved verbosity control of CarlaServer
  * Fixed issue with server that two threads used 100% CPU
  * Fixed issue with the attachment of the main camera to the player
  * Fixed issues with CarlaServer interface with Unreal, does not use STL containers anymore
  * Fixed issue with server not running below 30 fps at fixed frame rate, added physics sub-stepping
  * Fixed issues with some weather settings
  * Added randomized pedestrians with their AI and animations
  * Added other vehicles with their AI and physics
  * Added traffic lights and signs
  * Tweaked capture image to look similar to main camera
  * Changed car input to match settings in plugin
  * General improvements to levels and assets

## CARLA 0.3.0

  * Added basic dynamic weather functionality
    - Weather and sun light can be changed during game
    - Presets stored in config file CarlaWeather.ini
    - Added some presets for dynamic weather
  * Add basic functionality to spawn pedestrians
  * Split road meshes for intersections and turns for better precission of the road map
  * Better debug for road map
  * Implemented collision count for other cars and pedestrians
  * Command line argument -carla-settings now accepts relative paths
  * Improved performance when semantic segmentation is disabled
  * Improved tagger system
  * Implemented nav-mesh and spawn points for pedestrians
  * Added new cars
  * Added dynamic street lights
  * General improvements to levels and assets
  * Make the car jump

## CARLA 0.2.4

  * Fixed serialization of road map resulting in a huge map size
  * Some optimizations in the vegetation
  * Implemented more LODS

## CARLA 0.2.3

  * Fixed rounding errors in HUD (100% was shown as 99%, 30 FPS as 29 FPS)
  * Fixed crash when player goes out of road map
  * Fixed several issues related to the transform of the road map (wasn't working in CARLA_ORIGIN_1)
  * Make custom depth pass disable by default (semantic segmentation won't work by default)
  * Fixed road width in T-intersections
  * Implement road LOD
  * Fixed missing assets

## CARLA 0.2.2

  * Implemented signals for off-road and opposite lane invasion
  * Fixed linking issues (use Unreal's libpng)
  * Fixed memory leak in PNG compression
  * Added boundaries to the map
  * Several fixes in the map content

## CARLA 0.2.1

  * Fixed the memory leak related to protobuf issues
  * Fixed color shift in semantic segmentation and depth
  * Added in-game timestamp (now sending both OS and in-game)

## CARLA 0.2.0

  * Fixed Depth issues
  * Fixed random crash due to an invalid player start position
  * Added semantic segmentation
  * Changed codification to PNG
  * Camera configuration through config INI file

## CARLA 0.1.1

  * Added build system for Windows and Linux
  * Added more content

## CARLA 0.1.0

  * Added basic functionality<|MERGE_RESOLUTION|>--- conflicted
+++ resolved
@@ -1,14 +1,10 @@
 ## Latest changes
-
-<<<<<<< HEAD
   * Updated the Python API to enable the user to acquire a traffic light's pole index and all traffic lights in it's group
   * Updated the Python API to enable the retrieval of a vehicle's speed limit and impacting traffic light
   * Added functionality to the Python API to the allow control over traffic lights
-=======
   * Fixed global route planner to handle round about turns and made the code consistent with local planner
   * Basic agent integrated with global router
   * Fixed local planner to avoid premature route pruning at path overlaps
->>>>>>> 40928db8
   * Upgraded to Unreal Engine 4.21
   * Upgraded Boost to 1.69.0
   * Added point transformation functionality for LibCarla and PythonAPI
